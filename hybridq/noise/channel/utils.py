--- conflicted
+++ resolved
@@ -195,26 +195,11 @@
     return C
 
 
-<<<<<<< HEAD
-def reconstruct_dm(pure_states: list[np.ndarray],
-                   probs: list[float] = None) -> np.ndarray:
-    """
-    Compute sum of pure states 1/N sum_i |psi_i><psi_i|.
-
-    Parameters
-    ----------
-    pure_states: list[np.ndarray]
-        A list of the pure states we wish to sum up to the density matrix.
-    probs: list[float], optional
-        If specified, it must be of the same length as `pure_states`.
-        In this case, the computation will return
-        sum_i P[i] |psi_i><psi_i|
-        where P[i] is the i'th probability.
-        Default will set each prob to 1/len(pure_states).
-=======
-def fidelity(state1: np.ndarray, state2: np.ndarray, *,
-             use_sqrt_def: bool=False,
-             atol: float=1e-8) -> float:
+def fidelity(state1: np.ndarray,
+             state2: np.ndarray,
+             *,
+             use_sqrt_def: bool = False,
+             atol: float = 1e-8) -> float:
     """
     Compute the fidelity of two quantum states as:
     F(state1, state2) = ( Tr[ sqrt{sqrt(state1) * state2 * sqrt(state1)} ] )^2
@@ -234,39 +219,10 @@
     atol: float, optional
         absolute tolerance used in rounding (imaginary parts
         smaller than this will be rounded to 0).
->>>>>>> d574cd99
 
 
     Notes
     -----
-<<<<<<< HEAD
-    All states will be converted to be one-dimensional psi.shape = (d,),
-    and the returned density matrix will be square (d,d).
-    If there are inconsistencies in dims, a ValueError will be raised.
-    """
-
-    if probs is None:
-        probs = [1 / len(pure_states)] * len(pure_states)
-
-    if len(probs) != len(pure_states):
-        raise ValueError("Invalid `probs`: length not consistent.")
-
-    # here we convert to numpy arrays, then reshape to be one dimensional
-    pure_states = [
-        np.sqrt(probs[i]) * np.asarray(psi) for i, psi in enumerate(pure_states)
-    ]
-    pure_states = [
-        np.reshape(psi, (np.prod(psi.shape),)) for psi in pure_states
-    ]
-    pure_states = np.asarray(pure_states)
-
-    all_dims = set([np.prod(psi.shape) for psi in pure_states])
-    if len(all_dims) != 1:
-        raise ValueError(f"Recieved states with inconsistent dimensions. "
-                         f"Received {all_dims}.")
-
-    return np.einsum('ij,ik', pure_states, pure_states.conj())
-=======
     `state1` and `state2` must have consistent dimensions (but do not need
     to be both ket or both density matrix; one can be a ket and the other
     a density matrix).
@@ -292,6 +248,7 @@
             raise ValueError("Invalid state dimensions. "
                              "Ket type should be 1-dimensional (state.ndim==1)."
                              " Density matrix should be square d x d")
+
     _validate_shape(state1)
     _validate_shape(state2)
 
@@ -315,7 +272,7 @@
     power = 1 if use_sqrt_def else 2
     if ket1 and ket2:
         # both states are kets
-        return np.abs(np.inner(state1.conj(), state2)) ** power
+        return np.abs(np.inner(state1.conj(), state2))**power
     elif np.sum([ket1, ket2]) == 1:
         # one of the states is a ket, the other a density matrix
         # compute |<psi | rho | psi>|^2
@@ -324,7 +281,7 @@
 
         psi_right = rho @ psi
         F = np.sqrt(np.inner(psi.conj(), psi_right))
-        return _convert_to_real(F) ** power
+        return _convert_to_real(F)**power
     else:
         # both density matrices
         sqrt_rho = scipy.linalg.sqrtm(state1)
@@ -336,8 +293,54 @@
         eigs = np.linalg.eigvals(_tmp)
 
         F = np.sum([np.sqrt(e) for e in eigs])
-        return _convert_to_real(F) ** power
->>>>>>> d574cd99
+        return _convert_to_real(F)**power
+
+
+def reconstruct_dm(pure_states: list[np.ndarray],
+                   probs: list[float] = None) -> np.ndarray:
+    """
+    Compute sum of pure states 1/N sum_i |psi_i><psi_i|.
+
+    Parameters
+    ----------
+    pure_states: list[np.ndarray]
+        A list of the pure states we wish to sum up to the density matrix.
+    probs: list[float], optional
+        If specified, it must be of the same length as `pure_states`.
+        In this case, the computation will return
+        sum_i P[i] |psi_i><psi_i|
+        where P[i] is the i'th probability.
+        Default will set each prob to 1/len(pure_states).
+
+
+    Notes
+    -----
+    All states will be converted to be one-dimensional psi.shape = (d,),
+    and the returned density matrix will be square (d,d).
+    If there are inconsistencies in dims, a ValueError will be raised.
+    """
+
+    if probs is None:
+        probs = [1 / len(pure_states)] * len(pure_states)
+
+    if len(probs) != len(pure_states):
+        raise ValueError("Invalid `probs`: length not consistent.")
+
+    # here we convert to numpy arrays, then reshape to be one dimensional
+    pure_states = [
+        np.sqrt(probs[i]) * np.asarray(psi) for i, psi in enumerate(pure_states)
+    ]
+    pure_states = [
+        np.reshape(psi, (np.prod(psi.shape),)) for psi in pure_states
+    ]
+    pure_states = np.asarray(pure_states)
+
+    all_dims = set([np.prod(psi.shape) for psi in pure_states])
+    if len(all_dims) != 1:
+        raise ValueError(f"Recieved states with inconsistent dimensions. "
+                         f"Received {all_dims}.")
+
+    return np.einsum('ij,ik', pure_states, pure_states.conj())
 
 
 def _channel_dim(channel):
