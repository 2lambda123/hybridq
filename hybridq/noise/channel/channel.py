"""
Authors: Salvatore Mandra (salvatore.mandra@nasa.gov),
         Jeffrey Marshall (jeffrey.s.marshall@nasa.gov)

Copyright © 2021, United States Government, as represented by the Administrator
of the National Aeronautics and Space Administration. All rights reserved.

The HybridQ: A Hybrid Simulator for Quantum Circuits platform is licensed under
the Apache License, Version 2.0 (the "License"); you may not use this file
except in compliance with the License. You may obtain a copy of the License at
http://www.apache.org/licenses/LICENSE-2.0.

Unless required by applicable law or agreed to in writing, software distributed
under the License is distributed on an "AS IS" BASIS, WITHOUT WARRANTIES OR
CONDITIONS OF ANY KIND, either express or implied. See the License for the
specific language governing permissions and limitations under the License.
"""

from __future__ import annotations
from hybridq.base import __Base__, generate, staticvars, compare, requires
from hybridq.gate import BaseGate, property as pr
from hybridq.dm.gate import BaseSuperGate, property as dm_pr
import numpy as np


class BaseChannel(__Base__):
    """
    Base class for `Channel`s.
    """
    pass


@compare('LMatrices,RMatrices,s')
@staticvars('LMatrices,RMatrices,s,_use_cache',
            _use_cache=True,
            transform=dict(LMatrices=lambda M: tuple(map(np.asarray, M)),
                           RMatrices=lambda M: tuple(map(np.asarray, M)),
                           s=lambda s: np.asarray(s),
                           _use_cache=lambda x: bool(x)))
class _MatrixChannel(BaseChannel,
                     BaseGate,
                     BaseSuperGate,
                     pr.QubitGate,
                     pr.TagGate,
                     pr.NameGate,
                     n_qubits=any,
                     name=''):
    """
    Base class for `MatrixChannel`s.
    """

    def __init_subclass__(cls, **kwargs):
        from hybridq.dm.gate import KrausSuperGate
        from hybridq.gate import MatrixGate

        # Call super
        super().__init_subclass__(**kwargs)

        # Get static variables
        LMatrices = cls.__get_staticvar__('LMatrices')
        RMatrices = cls.__get_staticvar__('RMatrices')
        n_qubits = cls.__get_staticvar__('n_qubits')
        s = cls.__get_staticvar__('s')
        use_cache = cls.__get_staticvar__('_use_cache')

        # Check dimensions
        if any(M.shape != (2**n_qubits, 2**n_qubits) for M in LMatrices):
            raise ValueError("Matrices in 'LMatrices' have shapes "
                             "not consistent with number of qubits.")
        if any(M.shape != (2**n_qubits, 2**n_qubits) for M in RMatrices):
            raise ValueError("Matrices in 'RMatrices' have shapes "
                             "not consistent with number of qubits.")

        # Check consistency
        if s.ndim == 0:
            if len(LMatrices) != len(RMatrices):
                raise ValueError(
                    "The number of 'LMatrices' must be the same of 'RMatrices'")
        elif s.ndim == 1:
            if len(s) != len(LMatrices) or len(s) != len(RMatrices):
                raise ValueError(
                    "'s.shape' is not consistent with number of matrices. "
                    f"(expected {(len(LMatrices), )}, "
                    f"got {s.shape})")
        elif s.ndim == 2:
            if s.shape != (len(LMatrices), len(RMatrices)):
                raise ValueError(
                    "'s.shape' is not consistent with number of matrices. "
                    f"(expected {(len(LMatrices), len(RMatrices))}, "
                    f"got {s.shape})")

        # Get gates
        LGates = tuple(map(MatrixGate, LMatrices))
        RGates = tuple(map(MatrixGate, RMatrices))

        # Initialize Kraus operator
        cls.__Kraus = KrausSuperGate(gates=(LGates, RGates),
                                     s=s,
                                     use_cache=use_cache)

    def __print__(self):
        return dict(s=(100, f's.shape={self.s.shape}', 0))

    @property
    def Kraus(self) -> KrausSuperGate:
        """
        Return `KrausSuperGate` representing `_MatrixChannel`.
        """

        # Check if qubits are current ...
        if self.__Kraus.gates[0][0].qubits != self.qubits:
            # ... otherwise, update qubits in all gates
            for lg, rg in zip(*self.__Kraus.gates):
                lg._on(self.qubits)
                rg._on(self.qubits)

        # Return Kraus operator
        return self.__Kraus

    def map(self, order: tuple[any, ...] = None) -> KrausMap:
        """
        Return `_MatrixChannel` Kraus' map.

        Parameters
        ----------
        order: tuple[any, ...], optional
            If provided, Kraus' map is ordered accordingly to `order`.
        """

        # Return map
        return self.Kraus.map(order=order)


def MatrixChannel(LMatrices: tuple[array, ...],
                  RMatrices: tuple[array, ...] = None,
                  s: {float, array} = 1,
                  qubits: tuple[any, ...] = None,
                  tags: dict[any, any] = None,
                  name: str = 'MATRIX_CHANNEL',
                  copy: bool = True,
                  atol: float = 1e-8,
                  methods: dict[any, any] = None,
                  use_cache: bool = True,
                  norm_atol: float = 1e-6):
    """
    Return a channel described by `LMatrices` and `RMatrices`. More precisely,
    `MatrixChannel` will represent a channel of the form:

        rho -> E(rho) = \sum_ij s_ij L_i rho R_j^*

    with `rho` being a density matrix.

    Parameters
    ----------
    LMatrices: tuple[array, ...]
        Left matrices associated to `MatrixChannel`.
    RMatrices: tuple[array, ...], optional
        Right matrices associated to `MatrixChannel`. If not provided,
        `LMatrices` will be used as `RMatrices`.
    s: {float, array}, optional
        Weights for the left and right matrices associated to `MatrixChannel`.
        If `s` is a constant, then `s_ij = s` for `i == j` and zero otherwise.
        Similarly, if `s` is a one dimensional array, then `s_ij = s_i` for
        `i == j` and zero otherwise.
    tags: dict[any, any], optional
        Tags to add to `MatrixChannel`s.
    qubits: tuple[any, ...], optional
        Qubits the `MatrixChannel` will act on.
    name: str, optional
        Name of `MatrixChannel`.
    copy: bool, optional,
        If `copy == True`, then `LMatrices`, `RMatrices` and `s` are copied
        instead of passed by reference (default: `True`).
    atol: float, optional
        Use `atol` as absolute tollerance while checking.
    methods: dict[any, any]
        Add extra methods to the object.
    use_cache: bool, optional
        If `True`, extra memory is used to store a cached `Matrix`.
    norm_atol: float, optional
        State vectors with norm smaller than `norm_atol` are considered zero
        vectors.

    Returns
    -------
    MatrixChannel
    """
    from hybridq.utils import isintegral, isnumber

    # Convert norm_atol to float
    norm_atol = float(norm_atol)

    # Define sample
    def __sample__(self, size: int = None, replace: bool = True):
        from hybridq.utils import isintegral

        # It is assumed here that s.ndim == 1
        assert (self.s.ndim == 1)

        # Get number of elements
        idxs = np.random.choice(range(len(self.s)),
                                size=size,
                                replace=replace,
                                p=self.s)

        # Get gates (it is assumed here that left and right gates are the same)
        return self.Kraus.gates[0][idxs] if isintegral(idxs) else tuple(
            self.Kraus.gates[0][x] for x in idxs)

    # Define apply
    def __apply__(self, psi, order):
        from hybridq.utils import dot

        # It is assumed here that s.ndim == 1
        assert (self.s.ndim == 1)

        # Define how to get projection
        def _get_projection(idx):
            # Get s
            s = self.s[idx]

            # Get Kraus operator
            gate = self.Kraus.gates[0][idx]

            # Get projection
            proj = dot(a=gate.matrix(),
                       b=psi,
                       axes=tuple(map(order.index, gate.qubits)),
                       b_as_complex_array=not np.iscomplexobj(psi))

            # Get normalization
            norm = np.linalg.norm(proj.ravel())

            # If norm is smaller than 'norm_atol', state vector is assumed to
            # be zero
            if norm < norm_atol:
                norm = 0

            # Get probability
            prob = s * norm**2

            # Return projection, norm and probability
            return proj, norm, prob

        # Convert order to tuple
        order = tuple(order)

        # Get random number
        r = np.random.random()

        # Initialize cumulative
        c = 0

<<<<<<< HEAD
        # For each Kraus operator (excluding the last one) ...
        for idx in self.__LMatrices_order[:-1]:
            # Get projection, norm and probability
            proj, norm, prob = _get_projection(idx)
=======
        # Last non-zero state
        proj, norm = None, None
>>>>>>> e5a0bf71

        # For each Kraus operator ...
        for idx in self.__LMatrices_order:
            # Get projection, norm and probability
            _proj, _norm, _prob = _get_projection(idx)

            # If norm is different from zero ...
            if _norm > 0:
                # Store state
                proj, norm = _proj, _norm

                # Update cumulative
                c += _prob

                # If the random number if smaller than the cumulative, break
                if c >= r:
                    break

        # Check that proj and norm have been succesfully assigned
        if proj is None or norm is None:
            raise RuntimeError("All state vectors have a norm smaller "
                               "than the absolute tollerance, "
                               f"'norm_atol={norm_atol}'")

        # If c is not close to one within 'norm_atol', warn the user
        if not np.isclose(c, 1, atol=norm_atol):
            from hybridq.utils import Warning
            from warnings import warn
            warn(
                f"The final cumulative, 'c={c}', is not close to '1'"
                f"within the absolute tollerance, "
                f"'norm_atol={norm_atol}'.", Warning)

        # Normalize state
        proj /= norm

        # Return projection and order
        return proj, order

    # Get matrices, and copy if needed
    LMatrices = tuple(map(np.array if copy else np.asarray, LMatrices))
    RMatrices = None if RMatrices is None else tuple(
        map(np.array if copy else np.asarray, RMatrices))

    # Get s
    if isnumber(s):
        # Convert to array
        s = float(s) * np.ones(len(LMatrices))

        # Check that LMatrices and RMatrices are consistent
        if RMatrices is not None and len(LMatrices) != len(RMatrices):
            raise ValueError("'s' cannot be a float if 'LMatrices' "
                             "and 'RMatrices' have different size")

    else:
        # Convert to array
        s = (np.array if copy else np.asarray)(s)

        # Try to reduce to vector
        if s.ndim == 2 and s.shape[0] == s.shape[1]:
            if np.allclose(s, np.diag(np.diag(s)), atol=atol):
                s = np.diag(s)

        # Check number of dimensions
        elif s.ndim > 2:
            raise ValueError("'s' not supported.")

        # If diagonal, convert to vector

    # At least on matrix should be provided
    if not len(LMatrices) or (RMatrices is not None and not (RMatrices)):
        raise ValueError("At least one matrix must be provided")

    # Get n_qubits from matrices
    n_qubits = np.log2(LMatrices[0].shape[0])
    if isintegral(n_qubits):
        n_qubits = int(n_qubits)
    else:
        raise ValueError("Only matrices acting on qubits are supported")

    # Check that all matrices have the same shape
    if any(m.shape != (2**n_qubits, 2**n_qubits) for m in LMatrices) or (
            RMatrices is not None and
            any(m.shape != (2**n_qubits, 2**n_qubits) for m in RMatrices)):
        raise ValueError("All matrices must have the same shape")

    # Get qubits
    qubits = None if qubits is None else tuple(qubits)

    # Check if qubits is consistent with number of qubits
    if qubits and len(qubits) != n_qubits:
        raise ValueError("'qubits' is not consistent with the size of matrices")

    # Get name
    name = str(name)

    # Set mro
    mro = (_MatrixChannel,)

    # Set static dictionary
    sdict = dict(name=name.upper(),
                 s=s,
                 LMatrices=LMatrices,
                 RMatrices=LMatrices if RMatrices is None else RMatrices,
                 n_qubits=n_qubits,
                 _use_cache=use_cache)

    # Initialize methods
    _methods = {}

    # FunctionalGate/StochasticGate can be used if s.ndim == 1 and left/right
    # gates are the same
    if s.ndim == 1 and (RMatrices is None or LMatrices == RMatrices):
        from hybridq.utils import isunitary

        # Check if StochastiGate's can be used
        if np.isclose(np.sum(s), 1, atol=atol) and all(map(
                isunitary, LMatrices)):
            # Update mro
            mro = mro + (pr.StochasticGate,)

            # Add sample
            _methods.update(sample=__sample__)

        # Otherwise, use FunctionalGate's
        elif np.allclose(sum(
                s * (m.conj().T @ m) for s, m in zip(s, LMatrices)),
                         np.eye(LMatrices[0].shape[0]),
                         atol=atol):
            from numpy.linalg import eigvals

            # Update mro
            mro = mro + (pr.FunctionalGate,)

            # Get order of matrices (largest norm first)
            _methods['__LMatrices_order'] = np.argsort(
                [np.linalg.norm(eigvals(m)) for m in LMatrices])[::-1]

            # Add update
            sdict.update(apply=__apply__)

    # Merge extra methods
    if methods is not None:
        _methods.update(methods)

    # Generate gate
    return generate(''.join(name.title().split('_')),
                    mro,
                    methods=_methods,
                    **sdict)(qubits=qubits, tags=tags)


def GlobalPauliChannel(qubits: tuple[any, ...],
                       s: {float, array, dict},
                       tags: dict[any, any] = None,
                       name: str = 'GLOBAL_PAULI_CHANNEL',
                       copy: bool = True,
                       atol: float = 1e-8,
                       methods: dict[any, any] = None,
                       use_cache: bool = True) -> GlobalPauliChannel:
    """
    Return a `GlobalPauliChannel`s acting on `qubits`.
    More precisely, each `LocalPauliChannel` has the form:

        rho -> E(rho) = \sum_{i1,i2,...}{j1,j2,...}
                s_{i1,i2...}{j1,j2,...}
                    sigma_i1 sigma_i2 ... rho sigma_j1 sigma_j2 ...

    with `rho` being a density matrix and `sigma_i` being Pauli matrices.

    Parameters
    ----------
    qubits: tuple[any, ...]
        Qubits the `LocalPauliChannel`s will act on.
    s: {float, array, dict}
        Weight for Pauli matrices.
        If `s` is a float, the diagonal of the matrix s_ij is set to `s`.
        Similarly, if `s` is a one dimensional array, then the diagonal of
        matrix s_ij is set to that array.
        If `s` is a `dict`, weights can be specified by
        using the tokens `I`, `X`, `Y` and `Z`. For instance, `dict(XYYZ=0.2)`
        will set the weight for `sigma_i1 == X`, `sigma_i2 == Y`, `sigma_j1 == Y`
        and `sigma_j2 == Z` to `0.2`.
    tags: dict[any, any]
        Tags to add to `LocalPauliChannel`s.
    name: str, optional
        Alternative name for `GlobalPauliChannel`.
    copy: bool, optional,
        If `copy == True`, then `s` is copied instead of passed by reference
        (default: `True`).
    atol: float, optional
        Use `atol` as absolute tollerance while checking.
    methods: dict[any, any]
        Add extra methods to the object.
    use_cache: bool, optional
        If `True`, extra memory is used to store a cached `Matrix`.
    """

    from hybridq.utils import isintegral, kron
    from itertools import product
    from hybridq.gate import Gate

    # Get qubits
    qubits = tuple(qubits)

    # Define n_qubits
    n_qubits = len(qubits)

    # If 's' is a 'dict'
    if isinstance(s, dict):
        # Convert to upper
        s = {str(k).upper(): v for k, v in s.items()}

        # Check if tokens are valid
        if any(len(k) != 2 * n_qubits for k in s):
            raise ValueError("Keys in 's' must have twice a number of "
                             "tokens which is twice the number of qubits")

        if any(set(k).difference('IXYZ') for k in s):
            raise ValueError("'s' contains non-valid tokens")

        # Get position
        def _get_position(k):
            return sum(
                (4**i * dict(I=0, X=1, Y=2, Z=3)[k]) for i, k in enumerate(k))

        # Build matrix
        _s = np.zeros((4**n_qubits, 4**n_qubits))
        for k, v in s.items():
            # Get positions
            x, y = _get_position(k[:n_qubits]), _get_position(k[n_qubits:])

            # Fill matrix
            _s[x, y] = v

        # assign
        s = _s

    # Otherwise, convert to array
    else:
        s = (np.array if copy else np.asarray)(s)

        # If a single float, return vector
        if s.ndim == 0:
            s = np.ones(4**n_qubits) * s

        # Otherwise, dimensions must be consistent
        elif s.ndim > 2 or set(s.shape) != {4**n_qubits}:
            raise ValueError("'s' must be either a vector of exactly "
                             f"{4**n_qubits} elements, or a "
                             f"{(4**n_qubits, 4**n_qubits)} matrix")

    # Get matrices
    Matrices = [
        kron(*m)
        for m in product(*([[Gate(g, n_qubits=1).Matrix for g in 'IXYZ']] *
                           n_qubits))
    ]

    # Return gate
    return MatrixChannel(LMatrices=Matrices,
                         qubits=qubits,
                         s=s,
                         tags=tags,
                         name=name,
                         copy=False,
                         atol=atol,
                         methods=methods,
                         use_cache=use_cache)


def LocalPauliChannel(qubits: tuple[any, ...],
                      s: {float, array, dict},
                      tags: dict[any, any] = None,
                      name: str = 'LOCAL_PAULI_CHANNEL',
                      copy: bool = True,
                      atol: float = 1e-8,
                      methods: dict[any, any] = None,
                      use_cache: bool = True) -> tuple[LocalPauliChannel, ...]:
    """
    Return a `tuple` of `LocalPauliChannel`s acting independently on `qubits`.
    More precisely, each `LocalPauliChannel` has the form:

        rho -> E_i(rho) = \sum_ij s_ij sigma_i rho sigma_j

    with `rho` being a density matrix and `sigma_i` being Pauli matrices.

    Parameters
    ----------
    qubits: tuple[any, ...]
        Qubits the `LocalPauliChannel`s will act on.
    s: {float, array, dict}
        Weight for Pauli matrices. If `s` is a constant, then `s_ij = s` for
        `i == j` and zero otherwise.  Similarly, if `s` is a one dimensional
        array, then `s_ij = s_i` for `i == j` and zero otherwise. If `s` is a
        `dict`, weights can be specified by using the tokens `I`, `X`, `Y` and
        `Z`. For instance, `dict(XY=0.2)` will set `s[1, 2] = 0.2`.
    tags: dict[any, any]
        Tags to add to `LocalPauliChannel`s.
    name: str, optional
        Alternative name for `LocalPauliChannel`s.
    copy: bool, optional,
        If `copy == True`, then `s` is copied instead of passed by reference
        (default: `True`).
    atol: float, optional
        Use `atol` as absolute tolerance while checking.
    methods: dict[any, any]
        Add extra methods to the object.
    use_cache: bool, optional
        If `True`, extra memory is used to store a cached `Matrix`.
    """

    return tuple(
        GlobalPauliChannel(qubits=(q,),
                           name=name,
                           s=s,
                           tags=tags,
                           copy=copy,
                           atol=atol,
                           methods=methods,
                           use_cache=use_cache) for q in qubits)


def LocalDepolarizingChannel(qubits: tuple[any, ...],
                             p: {float, array, dict},
                             name: str = 'LOCAL_DEPOLARIZING_CHANNEL',
                             **kwargs) -> tuple[LocalDepolarizingChannel, ...]:
    """
    Return a `tuple` of `LocalDepolarizingChannel`s acting independently on
    `qubits`.  More precisely, each channel has the form:

        rho -> E_i(rho) = (1-p_i) rho + p_i * I/2

    with `rho` being a density matrix, p_i the user specified depolarizing
    probability for qubit i, and I the identity matrix.

    Parameters
    ----------
    qubits: tuple[any, ...]
        Qubits the `LocalDepolarizingChannel`s will act on.
    p: {float, array, dict}
        Depolarizing probability for qubits.
        If a single value is passed, the same is used for all qubits.
        If a one dimensional array is passed, it must be the same length
        of `qubits`, which corresponds to each depolarizing probability.
        Otherwise a dictionary mapping from `qubit`s to probability
        can be given.
    name: str, optional
        Alternative name for channel.
    kwargs: kwargs for GlobalPauliChannel
    """
    # Get probs
    p = __get_params(keys=qubits, args=p, key_name='qubit', value_type=float)

    # Return gates
    return tuple(
        GlobalDepolarizingChannel(qubits=(q,), name=name, p=p[q], **kwargs)
        for q in qubits)


def GlobalDepolarizingChannel(qubits: tuple[any, ...],
                              p: float,
                              name: str = 'GLOBAL_DEPOLARIZING_CHANNEL',
                              **kwargs) -> GlobalDepolarizingChannel:
    """
    Return a depolarizing channel that acts on all qubits

        rho -> E(rho) = (1-p) rho + p * I/d

    with `rho` being a density matrix of `len(qubits)` qubits,
    p the user specified depolarizing probability,
    I the identity matrix, and d=2**len(qubits) the full dimension.

    Parameters
    ----------
    qubits: tuple[any, ...]
        Qubits the `GlobalDepolarizingChannel` will act on.
    p: float
        Depolarizing probability.
    name: str, optional
        Alternative name for channel.
    kwargs: kwargs for GlobalPauliChannel
    """
    # Convert p to float
    p = float(p)

    # Get size of s
    ns = 4**len(qubits)

    # Get s
    s = [1 - p + p / ns] + [p / ns] * (ns - 1)

    # Return gate
    return GlobalPauliChannel(
        qubits=qubits,
        name=name,
        s=s,
        methods=dict(__print__=lambda self: {'p': (400, f'p={p}', 0)}),
        **kwargs)


def LocalDephasingChannel(qubits: tuple[any, ...],
                          p: {float, array, dict},
                          pauli_index: int = 3,
                          name: str = 'LOCAL_DEPHASING_CHANNEL',
                          **kwargs) -> tuple[LocalDephasingChannel, ...]:
    """
    Return a `tuple` of `LocalDephasingChannel`s acting independently
    on `qubits`.
    More precisely, each channel has the form:

        rho -> E_i(rho) = (1-p_i) rho + p_i * σ rho σ

    with `rho` being a density matrix, p_i the user specified depolarizing
    probability for qubit i, and σ a user specified Pauli matrix.

    Parameters
    ----------
    qubits: tuple[any, ...]
        Qubits the `LocalDephasingChannel`s will act on.
    p: {float, array, dict}
        Dephasing probability for qubits.
        If a single value is passed, the same is used for all qubits.
        If a one dimensional array is passed, it must be the same length
        of `qubits`, which corresponds to each dephasing probability.
        Otherwise a dictionary mapping from `qubit`s to probability
        can be given.
    pauli_index: int
        Integer in {0,1,2,3} representing the dephasing axis (Pauli matrix).
        If a single value is passed, the same is used for all qubits.
        If a one dimensional array is passed, it must be the same length of
        `qubits`, which corresponds to each dephasing axis.  Otherwise a
        dictionary mapping from `qubit`s to axis can be given.
    name: str, optional
        Alternative name for channel.
    kwargs: kwargs for GlobalPauliChannel
    """
    # Get probs and pauli_index
    p = __get_params(keys=qubits, args=p, key_name='qubit', value_type=float)
    pauli_index = __get_params(keys=qubits,
                               args=pauli_index,
                               key_name='qubit',
                               value_type=int)

    # Check pauli_index
    if any(v not in range(4) for v in pauli_index.values()):
        raise ValueError("`pauli_index` must be in {0,1,2,3}")

    # Get gate
    def _get_gate(q):
        # Get probability and axis
        _p = p[q]
        _x = pauli_index[q]
        _xl = {0: 'I', 1: 'X', 2: 'Y', 3: 'Z'}[_x]

        # Get s
        s = [1 - _p, 0, 0, 0]
        s[_x] += _p

        # Return gate
        return GlobalPauliChannel(
            qubits=(q,),
            name=name,
            s=s,
            methods=dict(__print__=lambda self: dict(
                p=(400, f'p={_p}', 0), axis=(401, f'axis={_xl}', 0))),
            **kwargs)

    # Return gate
    return tuple(map(_get_gate, qubits))


def AmplitudeDampingChannel(qubits: tuple[any, ...],
                            gamma: {float, array, dict},
                            p: {float, array, dict} = 1,
                            name: str = 'AMPLITUDE_DAMPING_CHANNEL',
                            atol: float = 1e-8,
                            **kwargs) -> tuple[AmplitudeDampingChannel, ...]:
    """
    Return a `tuple` of `AmplitudeDampingChannel`s acting independently
    on `qubits`. There are 4 Kraus operators (for each qubit):
    sqrt(p) * [ [1, 0], [0, sqrt(1-gamma)] ]
    sqrt(p) * [ [0, sqrt(gamma)], [0, 0] ]
    sqrt(1-p) * [ [sqrt(1-gamma), 0], [0, 1] ]
    sqrt(1-p) * [ [0, 0], [sqrt(gamma), 0] ]

    Parameters
    ----------
    qubits: tuple[any, ...]
        Qubits the `AmplitudeDampingChannel`s will act on.
    gamma: {float, array, dict}
        Transition rate (0->1 and 1->0).
        If a single value is passed, the same is used for all qubits.
        If a one dimensional array is passed, it must be the same length
        of `qubits`, which corresponds to the value for each qubit.
        Otherwise a dictionary mapping from `qubit`s to gamma
        can be given.
    p: {float, array, dict}
        p is the probability for the 'damping' channel (governing 1->0), and
        1-p is probability for the 'excitation' channel (0->1).
        If a single value is passed, the same is used for all qubits.
        If a one dimensional array is passed, it must be the same length
        of `qubits`, which corresponds to the value for each qubit.
        Otherwise a dictionary mapping from `qubit`s to gamma
        can be given.
    name: str, optional
        Alternative name for channel.
    atol: float, optional
        Use `atol` as absolute tolerance while checking.
    kwargs: kwargs for MatrixChannel
    """
    # Get gammas and probs
    gamma = __get_params(keys=qubits,
                         args=gamma,
                         key_name='qubit',
                         value_type=float)
    p = __get_params(keys=qubits, args=p, key_name='qubit', value_type=float)

    def _get_gate(q):
        # Get gamma and p
        _gamma = gamma[q]
        _p = p[q]

        E0 = np.sqrt(_p) * np.diag([1, np.sqrt(1 - _gamma)])
        E1 = np.sqrt(_p) * np.array([[0, np.sqrt(_gamma)], [0, 0]])
        E2 = np.sqrt(1 - _p) * np.diag([np.sqrt(1 - _gamma), 1])
        E3 = np.sqrt(1 - _p) * np.array([[0, 0], [np.sqrt(_gamma), 0]])

        mats = []
        # drop zero operators
        for m in [E0, E1, E2, E3]:
            if not np.allclose(m, 0, atol=atol):
                mats += [m]

        # Return gate
        return MatrixChannel(
            LMatrices=tuple(mats),
            qubits=(q,),
            s=1,
            name=name,
            atol=atol,
            methods=dict(__print__=lambda self: dict(
                gamma=(400, f'gamma={_gamma}', 0), p=(401, f'p={_p}', 0))),
            **kwargs)

    # Return gate
    return tuple(map(_get_gate, qubits))


def __get_params(keys,
                 args,
                 key_type: callable = lambda x: x,
                 value_type: callable = lambda x: x,
                 key_name: str = 'key'):
    from hybridq.utils import to_dict, to_list
    from collections import defaultdict

    # Initialize output
    _args = None

    # Try to convert to float
    if _args is None:
        try:
            _args = {any: value_type(args)}
        except:
            pass

    # Try to convert to dict
    if _args is None:
        try:
            _args = to_dict(args, key_type=key_type, value_type=value_type)
        except:
            pass

    # Try to convert to list
    if _args is None:
        try:
            # Convert to list
            _args = to_list(args, value_type=value_type)

        except:
            pass

        else:
            # Check number of keys
            if len(_args) != len(keys):
                raise ValueError(f"Must have exactly one value per {key_name}")

            # Get dict
            _args = {key_type(k): x for k, x in zip(keys, _args)}

    # If _args is still None, raise
    if _args is None:
        raise TypeError(f"'{args}' not supported")

    # Check keys
    if any not in _args and set(keys) != set(_args):
        raise ValueError(f"All {key_name}s must be specified")

    # Return
    return defaultdict(lambda: _args[any], _args) if any in _args else _args<|MERGE_RESOLUTION|>--- conflicted
+++ resolved
@@ -251,15 +251,8 @@
         # Initialize cumulative
         c = 0
 
-<<<<<<< HEAD
-        # For each Kraus operator (excluding the last one) ...
-        for idx in self.__LMatrices_order[:-1]:
-            # Get projection, norm and probability
-            proj, norm, prob = _get_projection(idx)
-=======
         # Last non-zero state
         proj, norm = None, None
->>>>>>> e5a0bf71
 
         # For each Kraus operator ...
         for idx in self.__LMatrices_order:
